--- conflicted
+++ resolved
@@ -54,11 +54,7 @@
 tokio = { version = "1.23.1", features = ["full"] }
 uhlc = "0.5.2"
 zenoh_backend_traits = { git = "https://github.com/eclipse-zenoh/zenoh", branch = "master" }
-<<<<<<< HEAD
 zenoh = { git = "https://github.com/eclipse-zenoh/zenoh", branch = "master", features = ["unstable"]}
-=======
-zenoh = { git = "https://github.com/eclipse-zenoh/zenoh", branch = "master" }
->>>>>>> ec9fe043
 zenoh-buffers = { git = "https://github.com/eclipse-zenoh/zenoh", branch = "master" }
 zenoh-core = { git = "https://github.com/eclipse-zenoh/zenoh", branch = "master" }
 zenoh-protocol = { git = "https://github.com/eclipse-zenoh/zenoh", branch = "master" }
